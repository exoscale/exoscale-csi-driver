--- conflicted
+++ resolved
@@ -73,13 +73,7 @@
 )
 
 const (
-<<<<<<< HEAD
-	// TODO: The API should return it.
-	MinimalVolumeSizeBytes = 100 * 1024 * 1024 * 1024
-	MaximumVolumeSizeBytes = 1000 * 1024 * 1024 * 1024
-=======
 	DefaultVolumeSizeGiB = 100
->>>>>>> e8a98737
 )
 
 type controllerService struct {
