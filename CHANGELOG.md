--- conflicted
+++ resolved
@@ -2,11 +2,8 @@
 
 ## Unreleased
 
-<<<<<<< HEAD
 * split deployment manifests (#11) 
-=======
 * Project Status: beta phase (#10)
->>>>>>> ad33d0a0
 * Remove multizone and fix URL environment (#4)
 
 ## 0.29.0
